--- conflicted
+++ resolved
@@ -6,7 +6,6 @@
 The Dogecoin DID Method (did:doge) is a means to give any 
 shibe a decentralized identifier to use. 
 
-<<<<<<< HEAD
 The `did:doge` Decentralized Identifier Method Specification can be found 
 [here](index.html).
 
@@ -20,7 +19,4 @@
 - **Much Identity:** Since shibes are unique in different and special ways,
 this specification provides the means to assign each one their very own ShibeID.
 - **Wow Blockchains:** Dogecoin has proven again and again its resiliency in 
-the face of adversity, proving that it is the ultimate host to such a primitive. 
-=======
-# Why a Dogecoin DID Method? 
->>>>>>> 65305f5e
+the face of adversity, proving that it is the ultimate host to such a primitive. 